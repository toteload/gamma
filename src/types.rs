--- conflicted
+++ resolved
@@ -334,70 +334,6 @@
         (Pointer(_), Int { .. }) => true,
         (Pointer(ta), Array(_, tb)) if ta == tb => true,
         _ => false,
-<<<<<<< HEAD
-    }
-}
-
-#[cfg(test)]
-mod tests {
-    use super::*;
-
-    #[test]
-    fn basic_type_interner_usage() {
-        use Type::*;
-
-        let mut interner = TypeInterner::new();
-
-        let a = interner.add(Void);
-        let b = interner.add(Bool);
-        let c = interner.add(Int {
-            signedness: Signedness::Unsigned,
-            width: 32,
-        });
-
-        assert_eq!(a.0, 0);
-        assert_eq!(b.0, 1);
-        assert_eq!(c.0, 2);
-
-        assert_ne!(a, b);
-        assert_ne!(a, c);
-        assert_ne!(b, c);
-
-        assert_eq!(interner.get(&a), &Void);
-        assert_eq!(interner.get(&b), &Bool);
-        assert_eq!(
-            interner.get(&c),
-            &Int {
-                signedness: Signedness::Unsigned,
-                width: 32
-            }
-        );
-
-        let d = interner.add(Function {
-            params: vec![c, c, c],
-            return_type: b,
-        });
-
-        assert_ne!(a, d);
-        assert_ne!(b, d);
-        assert_ne!(c, d);
-
-        assert_eq!(d.0, 3);
-
-        let e = interner.add(Bool);
-
-        assert_eq!(b, e);
-
-        let f = interner.add(Function {
-            params: vec![c, c, c, c],
-            return_type: b,
-        });
-
-        assert_ne!(d, f);
-
-        assert_eq!(f.0, 4);
-=======
->>>>>>> 69422b1d
     }
 }
 
