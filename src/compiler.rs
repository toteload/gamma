use crate::{
    ast::{AstMap, NodeId, NodeIdGenerator},
    error::Error,
    ink_codegen::{CodeGenerator, MachineTarget},
    parser::Parser,
    semantics::{validate_semantics, SemanticContext},
    source_location::SourceSpan,
    string_interner::{StringInterner, Symbol},
    type_annotation::type_annotate,
    type_check2::type_check,
    type_coercion::type_coerce,
<<<<<<< HEAD
    type_node_annotation::annotate_type_nodes,
    types::{Signedness, Type, TypeInterner, TypeToken},
=======
    type_interner::{TypeInterner, TypeToken},
    type_node_annotation::annotate_type_nodes,
    types::{Signedness, Type},
>>>>>>> 69422b1d
};
use inkwell::memory_buffer::MemoryBuffer;
use std::collections::HashMap;

pub struct Options {
    pub target: MachineTarget,
    pub enable_optimizations: bool,
    pub emit_llvm_ir: bool,
    pub emit_asm: bool,
    pub emit_object: bool,
}

pub struct Output {
    pub llvm_ir: Option<String>,
    pub asm: Option<String>,
    pub object: Option<MemoryBuffer>,
}

pub struct Context {
    pub id_generator: NodeIdGenerator,
    pub symbols: StringInterner,
    pub type_tokens: TypeInterner,

    pub type_table: HashMap<Symbol, TypeToken>,

    pub spans: AstMap<SourceSpan>,
    pub types: AstMap<TypeToken>,
}

impl From<Error> for Vec<Error> {
    fn from(e: Error) -> Self {
        todo!()
    }
}

impl Default for Context {
    fn default() -> Self {
        Self::new()
    }
}

impl Context {
    pub fn new() -> Self {
        let mut symbols = StringInterner::new();
        let type_tokens = TypeInterner::new();

        let type_table = HashMap::from([
            (
                symbols.add("i8"),
                type_tokens.add(Type::Int {
                    signedness: Signedness::Signed,
                    width: 8,
                }),
            ),
            (
                symbols.add("i16"),
                type_tokens.add(Type::Int {
                    signedness: Signedness::Signed,
                    width: 16,
                }),
            ),
            (
                symbols.add("i32"),
                type_tokens.add(Type::Int {
                    signedness: Signedness::Signed,
                    width: 32,
                }),
            ),
            (
                symbols.add("i64"),
                type_tokens.add(Type::Int {
                    signedness: Signedness::Signed,
                    width: 64,
                }),
            ),
            (
                symbols.add("u8"),
                type_tokens.add(Type::Int {
                    signedness: Signedness::Unsigned,
                    width: 8,
                }),
            ),
            (
                symbols.add("u16"),
                type_tokens.add(Type::Int {
                    signedness: Signedness::Unsigned,
                    width: 16,
                }),
            ),
            (
                symbols.add("u32"),
                type_tokens.add(Type::Int {
                    signedness: Signedness::Unsigned,
                    width: 32,
                }),
            ),
            (
                symbols.add("u64"),
                type_tokens.add(Type::Int {
                    signedness: Signedness::Unsigned,
                    width: 64,
                }),
            ),
            (symbols.add("void"), type_tokens.add(Type::Void)),
            (symbols.add("bool"), type_tokens.add(Type::Bool)),
        ]);

        Context {
            id_generator: NodeIdGenerator::new(),
            symbols,
            type_tokens,
            type_table,
            spans: HashMap::new(),
            types: HashMap::new(),
        }
    }

    pub fn compile(&mut self, source: &str, options: &Options) -> Result<Output, Vec<Error>> {
        let mut parser = Parser::new(
            source,
            &mut self.symbols,
            &mut self.id_generator,
            &mut self.spans,
        );

        let mut items = parser.parse_items().map_err(|e| vec![e])?;

        let semantic_context = SemanticContext {
            symbols: &self.symbols,
            spans: &self.spans,
        };

        validate_semantics(&semantic_context, &items)?;

        annotate_type_nodes(
            &items,
            &mut self.type_tokens,
            &mut self.types,
            &mut self.type_table,
        )?;

        type_annotate(
            &items,
            &mut self.type_tokens,
            &mut self.types,
            &mut self.type_table,
        )?;

        type_coerce(
            &mut items,
            &mut self.type_tokens,
            &mut self.types,
<<<<<<< HEAD
            &mut self.type_table,
=======
>>>>>>> 69422b1d
            &mut self.id_generator,
        )?;

        type_check(
            &items,
            &mut self.type_tokens,
            &mut self.types,
            &mut self.type_table,
        )?;

        let ctx = inkwell::context::Context::create();
        let mut codegen = CodeGenerator::new(&ctx, &self.symbols, &self.types, &self.type_tokens);
        codegen
            .compile(&items, &options.target)
            .map_err(|e| vec![e])?;

        if options.enable_optimizations {
            codegen.run_optimization_passes();
        }

        let llvm_ir = options.emit_llvm_ir.then(|| codegen.emit_llvm_ir_output());

        let asm = if options.emit_asm {
            Some(codegen.emit_asm_output()?)
        } else {
            None
        };

        let object = if options.emit_object {
            Some(codegen.emit_object_output()?)
        } else {
            None
        };

        Ok(Output {
            llvm_ir,
            asm,
            object,
        })
    }
}<|MERGE_RESOLUTION|>--- conflicted
+++ resolved
@@ -9,14 +9,9 @@
     type_annotation::type_annotate,
     type_check2::type_check,
     type_coercion::type_coerce,
-<<<<<<< HEAD
-    type_node_annotation::annotate_type_nodes,
-    types::{Signedness, Type, TypeInterner, TypeToken},
-=======
     type_interner::{TypeInterner, TypeToken},
     type_node_annotation::annotate_type_nodes,
     types::{Signedness, Type},
->>>>>>> 69422b1d
 };
 use inkwell::memory_buffer::MemoryBuffer;
 use std::collections::HashMap;
@@ -169,10 +164,6 @@
             &mut items,
             &mut self.type_tokens,
             &mut self.types,
-<<<<<<< HEAD
-            &mut self.type_table,
-=======
->>>>>>> 69422b1d
             &mut self.id_generator,
         )?;
 
