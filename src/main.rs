--- conflicted
+++ resolved
@@ -1,10 +1,7 @@
 #![allow(dead_code, unused_variables)]
 
 mod ast;
-<<<<<<< HEAD
-=======
 mod ast_helpers;
->>>>>>> 69422b1d
 mod compiler;
 mod error;
 mod ink_codegen;
@@ -17,20 +14,14 @@
 mod type_annotation;
 mod type_check2;
 mod type_coercion;
-<<<<<<< HEAD
-=======
 mod type_interner;
->>>>>>> 69422b1d
 mod type_node_annotation;
 mod types;
 mod utils;
 mod visitor;
 mod visitor_mut;
-<<<<<<< HEAD
-=======
 mod visitor_mut_with_context;
 mod visitor_with_context;
->>>>>>> 69422b1d
 
 use anyhow::Result;
 use clap::Parser as ClapParser;
